--- conflicted
+++ resolved
@@ -31,13 +31,8 @@
 
 [tool.poetry.dependencies]
 python = ">=3.9,<4.0"
-<<<<<<< HEAD
 deeplake = ">=3.9.12"
-llama-index-core = "^0.11.0"
-=======
-deeplake = ">=3.9.12,<4.0"
 llama-index-core = "^0.12.0"
->>>>>>> 49416d28
 pyjwt = "*"
 
 [tool.poetry.group.dev.dependencies]
